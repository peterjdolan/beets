--- conflicted
+++ resolved
@@ -550,12 +550,8 @@
 
     for toppath in session.paths:
         # Check whether the path is to a file.
-<<<<<<< HEAD
         if config['import']['singletons'] and \
                 not os.path.isdir(syspath(toppath)):
-            item = library.Item.from_path(toppath)
-=======
-        if config.singletons and not os.path.isdir(syspath(toppath)):
             try:
                 item = library.Item.from_path(toppath)
             except UnreadableFileError:
@@ -563,7 +559,6 @@
                     util.displayable_path(toppath)
                 ))
                 continue
->>>>>>> 49ae56e4
             yield ImportTask.item_task(item)
             continue
 
