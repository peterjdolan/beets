--- conflicted
+++ resolved
@@ -887,20 +887,13 @@
         self.path_formats = path_formats
         self.art_filename = bytestring_path(art_filename)
         self.replacements = replacements
-<<<<<<< HEAD
-=======
-        
-        # uncomment for extra traceback on error
-        #sqlite3.enable_callback_tracebacks(1)
->>>>>>> f4a0595b
 
         self.timeout = timeout
         self.conn = sqlite3.connect(self.path, timeout)
         self.conn.row_factory = sqlite3.Row
             # this way we can access our SELECT results like dictionaries
 
-<<<<<<< HEAD
-=======
+        # Add REGEXP function to SQLite queries.
         def regexp(expr, item):
             if item == None:
                 return False
@@ -910,10 +903,8 @@
                 return res is not None
             except:
                 return False
-
         self.conn.create_function("REGEXP", 2, regexp)
-        
->>>>>>> f4a0595b
+
         self._make_table('items', item_fields)
         self._make_table('albums', album_fields)
 
